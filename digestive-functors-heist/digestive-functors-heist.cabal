--- conflicted
+++ resolved
@@ -1,9 +1,5 @@
 Name:          digestive-functors-heist
-<<<<<<< HEAD
-Version:       0.6.2.1
-=======
 Version:       0.7.0.0
->>>>>>> c653db4a
 Synopsis:      Heist frontend for the digestive-functors library
 Description:   Heist frontend for the digestive-functors library
 Homepage:      http://github.com/jaspervdj/digestive-functors
@@ -25,11 +21,7 @@
   Build-depends:
     base               >= 4      && < 5,
     blaze-builder      >= 0.3    && < 0.4,
-<<<<<<< HEAD
-    digestive-functors >= 0.6    && < 0.7,
-=======
     digestive-functors >= 0.6.1  && < 0.7,
->>>>>>> c653db4a
     heist              >= 0.11.1 && < 0.13,
     mtl                >= 2      && < 2.2,
     text               >= 0.11   && < 0.12,
