Name:          digestive-functors-heist
Version:       0.8.8.1
Synopsis:      Heist frontend for the digestive-functors library
Description:   Heist frontend for the digestive-functors library
Homepage:      http://github.com/jaspervdj/digestive-functors
License:       BSD3
License-file:  LICENSE
Author:        Jasper Van der Jeugt <m@jaspervdj.be>
Maintainer:    Jasper Van der Jeugt <m@jaspervdj.be>
Category:      Web
Build-type:    Simple
Cabal-version: >= 1.6

Extra-source-files:
  CHANGELOG

Library
  Hs-source-dirs:  src
  GHC-options:     -Wall -fwarn-tabs
  Exposed-modules:
    Text.Digestive.Heist
    Text.Digestive.Heist.Compiled

  Build-depends:
<<<<<<< HEAD
    base               >= 4     && < 5,
    blaze-builder      >= 0.3   && < 0.5,
    digestive-functors >= 0.8.3 && < 0.9,
    heist              >= 0.13  && < 1.2,
    map-syntax         >= 0.2   && < 0.4,
    mtl                >= 2     && < 2.3,
    text               >= 0.11  && < 1.3,
    xmlhtml            >= 0.1   && < 0.3
=======
    base                  >= 4     && < 5,
    blaze-builder         >= 0.3   && < 0.5,
    digestive-functors    >= 0.8.3 && < 0.9,
    heist                 >= 0.13  && < 1.2,
    map-syntax            >= 0.2   && < 0.4,
    mtl                   >= 2     && < 2.3,
    text                  >= 0.11  && < 1.3,
    xmlhtml               >= 0.1   && < 0.3
>>>>>>> 525b022f
<|MERGE_RESOLUTION|>--- conflicted
+++ resolved
@@ -22,16 +22,6 @@
     Text.Digestive.Heist.Compiled
 
   Build-depends:
-<<<<<<< HEAD
-    base               >= 4     && < 5,
-    blaze-builder      >= 0.3   && < 0.5,
-    digestive-functors >= 0.8.3 && < 0.9,
-    heist              >= 0.13  && < 1.2,
-    map-syntax         >= 0.2   && < 0.4,
-    mtl                >= 2     && < 2.3,
-    text               >= 0.11  && < 1.3,
-    xmlhtml            >= 0.1   && < 0.3
-=======
     base                  >= 4     && < 5,
     blaze-builder         >= 0.3   && < 0.5,
     digestive-functors    >= 0.8.3 && < 0.9,
@@ -39,5 +29,4 @@
     map-syntax            >= 0.2   && < 0.4,
     mtl                   >= 2     && < 2.3,
     text                  >= 0.11  && < 1.3,
-    xmlhtml               >= 0.1   && < 0.3
->>>>>>> 525b022f
+    xmlhtml               >= 0.1   && < 0.3