--------------------------------------------------------------------------------
{-# LANGUAGE GADTs, CPP #-}
-- | Provides a datatype to differentiate between regular urlencoding and
-- multipart encoding for the content of forms and functions to determine
-- the content types of forms.
module Text.Digestive.Form.Encoding
    ( FormEncType (..)
    , formTreeEncType
    ) where

#if MIN_VERSION_base(4,11,0)
#else
import Data.Semigroup (Semigroup((<>)))
#endif


--------------------------------------------------------------------------------
import           Control.Monad.Identity             (Identity)
import           Data.Maybe                         (mapMaybe)
import           Data.Monoid                        (Monoid (..), mconcat)
import           Data.Semigroup                     (Semigroup (..))


--------------------------------------------------------------------------------
import           Text.Digestive.Form.Internal
import           Text.Digestive.Form.Internal.Field


--------------------------------------------------------------------------------
-- | Content type encoding of the form, either url encoded
-- (percent-encoding) or multipart encoding. For details, see:
-- <http://www.w3.org/TR/html401/interact/forms.html#h-17.13.4>
data FormEncType
    = UrlEncoded
    | MultiPart
    deriving (Eq)


--------------------------------------------------------------------------------
instance Show FormEncType where
    show UrlEncoded = "application/x-www-form-urlencoded"
    show MultiPart  = "multipart/form-data"


--------------------------------------------------------------------------------
<<<<<<< HEAD
-- | @'SemiGroup' 'Monoid'@ instance for encoding types: prefer
-- @UrlEncoded@, but fallback to @MultiPart@ when needed
=======
-- Semigroup instance for encoding types: prefer UrlEncoded, but fallback to
-- MultiPart when needed
>>>>>>> 525b022f
instance Semigroup FormEncType where
    UrlEncoded <> x = x
    MultiPart  <> _ = MultiPart

<<<<<<< HEAD
instance Monoid FormEncType where
    mempty               = UrlEncoded
#if MIN_VERSION_base(4,11,0)
#else
    mappend = (<>)
#endif
=======

--------------------------------------------------------------------------------
-- Monoid instance for encoding types: prefer UrlEncoded, but fallback to
-- MultiPart when needed
instance Monoid FormEncType where
    mempty  = UrlEncoded
    mappend = (<>)

>>>>>>> 525b022f

--------------------------------------------------------------------------------
-- Only file uploads require the multipart encoding
fieldEncType :: Field v a -> FormEncType
fieldEncType File = MultiPart
fieldEncType _    = UrlEncoded


--------------------------------------------------------------------------------
-- Retrieves all fields from a form tree
fieldList :: FormTree Identity v m a -> [SomeField v]
fieldList = mapMaybe toField' . fieldList' . SomeForm
  where
    fieldList' (SomeForm f) = SomeForm f : concatMap fieldList' (children f)
    toField' (SomeForm f)   = toField f


--------------------------------------------------------------------------------
-- | Determines the encoding type of a "FormTree"
formTreeEncType :: FormTree Identity v m a -> FormEncType
formTreeEncType = mconcat . map fieldEncType' . fieldList
  where
    fieldEncType' (SomeField f) = fieldEncType f<|MERGE_RESOLUTION|>--- conflicted
+++ resolved
@@ -43,34 +43,18 @@
 
 
 --------------------------------------------------------------------------------
-<<<<<<< HEAD
 -- | @'SemiGroup' 'Monoid'@ instance for encoding types: prefer
 -- @UrlEncoded@, but fallback to @MultiPart@ when needed
-=======
--- Semigroup instance for encoding types: prefer UrlEncoded, but fallback to
--- MultiPart when needed
->>>>>>> 525b022f
 instance Semigroup FormEncType where
     UrlEncoded <> x = x
     MultiPart  <> _ = MultiPart
 
-<<<<<<< HEAD
 instance Monoid FormEncType where
     mempty               = UrlEncoded
 #if MIN_VERSION_base(4,11,0)
 #else
     mappend = (<>)
 #endif
-=======
-
---------------------------------------------------------------------------------
--- Monoid instance for encoding types: prefer UrlEncoded, but fallback to
--- MultiPart when needed
-instance Monoid FormEncType where
-    mempty  = UrlEncoded
-    mappend = (<>)
-
->>>>>>> 525b022f
 
 --------------------------------------------------------------------------------
 -- Only file uploads require the multipart encoding
