--- conflicted
+++ resolved
@@ -229,18 +229,15 @@
 
 
 --------------------------------------------------------------------------------
-<<<<<<< HEAD
+-- | Disables a form
+disable :: Form v m a -> Form v m a
+disable f = Metadata [Disabled] f
+
+
+--------------------------------------------------------------------------------
 -- | Create a text form with an optional default text which
 -- returns nothing if no optional text was set, and no input
 -- was retrieved.
-=======
--- | Disables a form
-disable :: Form v m a -> Form v m a
-disable f = Metadata [Disabled] f
-
-
---------------------------------------------------------------------------------
->>>>>>> c653db4a
 optionalText :: Monad m => Maybe Text -> Form v m (Maybe Text)
 optionalText def = validate optional (text def)
   where
